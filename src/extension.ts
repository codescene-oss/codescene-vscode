import vscode from 'vscode';
import { access } from 'fs/promises';
import { AUTH_TYPE, CsAuthenticationProvider } from './auth/auth-provider';
import { activate as activateCHMonitor, deactivate as deactivateAddon, getBaselineCommit } from './code-health-monitor/addon';
import { refreshCodeHealthDetailsView } from './code-health-monitor/details/view';
import { register as registerCHRulesCommands } from './code-health-rules';
import { CodeSceneTabPanel } from './codescene-tab/webview-panel';
import { onDidChangeConfiguration, toggleReviewCodeLenses } from './configuration';
import { CsExtensionState } from './cs-extension-state';
import { DevtoolsAPI } from './devtools-api';
import CsDiagnostics from './diagnostics/cs-diagnostics';
import { register as registerDocumentationCommands } from './documentation/commands';
import { register as registerCsDocProvider } from './documentation/csdoc-provider';
import { ensureCompatibleBinary } from './download';
import { reviewDocumentSelector } from './language-support';
import { deactivate as deactivateLog, logOutputChannel, registerShowLogCommand } from './log';
import { initAce } from './refactoring';
import { register as registerCodeActionProvider } from './review/codeaction';
import { CsReviewCodeLensProvider } from './review/codelens';
import Reviewer from './review/reviewer';
import { CsServerVersion } from './server-version';
import { setupStatsCollector } from './stats';
import Telemetry from './telemetry';
import { assertError, reportError } from './utils';
import { CsWorkspace } from './workspace';
import debounce = require('lodash.debounce');
import { registerCopyDeviceIdCommand } from './device-id';
import { GitChangeObserver } from './git/git-change-observer';
import { OpenFilesObserver } from './review/open-files-observer';
import { acquireGitApi, deactivate as deactivateGitUtils, fireFileDeletedFromGit } from './git-utils';
import { DroppingScheduledExecutor } from './dropping-scheduled-executor';
import { SimpleExecutor } from './simple-executor';
import { getHomeViewInstance } from './code-health-monitor/home/home-view';

const ENABLE_AUTH_COMMANDS = false;

interface CsContext {
  csWorkspace: CsWorkspace;
}

const extId = 'codescene.codescene-vscode';
const migrationKey = 'codescene.lastSeenVersion';

let DISPOSABLES: vscode.Disposable[] = [];

const codeHealthFileVersion = new Map<string, number>();

export function getCodeHealthFileVersions(): Map<string, number> {
  return codeHealthFileVersion;
}

async function initializeCodeHealthFileVersions() {
  const rulesFiles = await vscode.workspace.findFiles('**/.codescene/code-health-rules.json');

  for (const uri of rulesFiles) {
    try {
      const document = await vscode.workspace.openTextDocument(uri);
      codeHealthFileVersion.set(document.fileName, document.version);
    } catch (e) {
      logOutputChannel.warn(`Failed to open code-health-rules.json: ${uri.fsPath}`, e);
    }
  }
}

/**
 * Extension entry point
 * @param context
 */
export async function activate(context: vscode.ExtensionContext) {
  guardWindowLifecycleDuringTests();
  await reloadWindowForUpdate(context);

  logOutputChannel.info('⚙️ Activating extension...');
  CsExtensionState.init(context);

  ensureCompatibleBinary(context.extensionPath).then(
    async (binaryPath) => {
      DevtoolsAPI.init(binaryPath, context);
      await Telemetry.init(context);

      try {
        Reviewer.init(context, getBaselineCommit, getCodeHealthFileVersions);
        CsExtensionState.setAnalysisState({ state: 'enabled' });
        await startExtension(context);
        finalizeActivation(context);
      } catch (e) {
        CsExtensionState.setAnalysisState({ state: 'error', error: assertError(e) });
        reportError({ context: 'Unable to start extension', e });
        void vscode.commands.executeCommand('codescene.controlCenterView.focus');
      }
    },
    (e) => {
      const error = assertError(e);
      CsExtensionState.setAnalysisState({ state: 'error', error });
      reportError({ context: 'Unable to start extension', e });
      void vscode.commands.executeCommand('codescene.controlCenterView.focus');
      Telemetry.logUsage('on_activate_extension_error', { errorMessage: error.message });
    }
  );
}

async function startExtension(context: vscode.ExtensionContext) {
  const csWorkspace = new CsWorkspace(context);
  const csContext: CsContext = {
    csWorkspace,
  };
  DISPOSABLES.push(csWorkspace);
  context.subscriptions.push(csWorkspace);
  CsServerVersion.init();

  CsExtensionState.addListeners(context);
  initAce(context);

  // The DiagnosticCollection provides the squigglies and also form the basis for the CodeLenses.
  CsDiagnostics.init(context);
  createAuthProvider(context, csContext);
  registerCommands(context, csContext);
  registerCsDocProvider(context);
  await initializeCodeHealthFileVersions();
  addReviewListeners(context);
  setupStatsCollector(context);

  activateCHMonitor(context);

  // Add Review CodeLens support
  const codeLensProvider = new CsReviewCodeLensProvider();
  DISPOSABLES.push(codeLensProvider);
  context.subscriptions.push(codeLensProvider);
  const codeLensProviderRegistration = vscode.languages.registerCodeLensProvider(reviewDocumentSelector(), codeLensProvider);
  DISPOSABLES.push(codeLensProviderRegistration);
  context.subscriptions.push(codeLensProviderRegistration);

  registerCodeActionProvider(context);

  // If configuration option is changed, en/disable ACE capabilities accordingly - debounce to handle rapid changes
  const debouncedSetEnabledAce = debounce((enabled: boolean) => {
    void vscode.commands.executeCommand('codescene.ace.setEnabled', enabled);
  }, 500);
  const aceConfigDisposable = onDidChangeConfiguration('enableAutoRefactor', (e) => {
    debouncedSetEnabledAce(e.value);
  });
  DISPOSABLES.push(aceConfigDisposable);
  context.subscriptions.push(aceConfigDisposable);
}

/**
 * This function finalizes the activation of the extension by setting a context variable.
 * The context variable is used in package.json to conditionally enable/disable views that could
 * point to commands that haven't been fully initialized.
 */
function finalizeActivation(context: vscode.ExtensionContext) {
  // send telemetry on activation (gives us basic usage stats)
  Telemetry.logUsage('on_activate_extension');
  registerCopyDeviceIdCommand(context);
  void vscode.commands.executeCommand('setContext', 'codescene.asyncActivationFinished', true);
}

function registerCommands(context: vscode.ExtensionContext, csContext: CsContext) {
  registerShowLogCommand(context);
  registerDocumentationCommands(context);
  registerOpenCsSettingsCommand(context);

  const toggleReviewCodeLensesCmd = vscode.commands.registerCommand('codescene.toggleReviewCodeLenses', () => {
    toggleReviewCodeLenses();
  });
  DISPOSABLES.push(toggleReviewCodeLensesCmd);
  context.subscriptions.push(toggleReviewCodeLensesCmd);

  registerCHRulesCommands(context);
}

function registerOpenCsSettingsCommand(context: vscode.ExtensionContext) {
  const openSettingsCmd = vscode.commands.registerCommand('codescene.openSettingsAndFocusToken', async () => {
    await vscode.commands.executeCommand('workbench.action.openSettings', 'codescene.authToken');
  });
  DISPOSABLES.push(openSettingsCmd);
  context.subscriptions.push(openSettingsCmd);
}

/**
 * Adds listeners for all events that should trigger a review.
 */
function addReviewListeners(context: vscode.ExtensionContext) {
  // Observe open file events and trigger reviews
  const openFilesObserver = new OpenFilesObserver(context);
  openFilesObserver.start();
  DISPOSABLES.push(openFilesObserver);
  context.subscriptions.push(openFilesObserver);

  // Watch for discrete Git file changes (create, modify, delete)
  const gitApi = acquireGitApi();
  let gitChangeObserver: GitChangeObserver | undefined;
  if (gitApi) {
    gitChangeObserver = new GitChangeObserver(context, DevtoolsAPI.concurrencyLimitingExecutor);
    gitChangeObserver.start();
    DISPOSABLES.push(gitChangeObserver);
    context.subscriptions.push(gitChangeObserver);
  }

  // Remove CFM stale files
  const filenameInspectorExecutor = new DroppingScheduledExecutor(new SimpleExecutor(), 9);
  void filenameInspectorExecutor.executeTask(async () => {
    const homeView = getHomeViewInstance();
    if (homeView) {
      const filenames = Array.from(homeView.getFileIssueMap().keys());

      // Check each file and fire deletion event for files that don't exist
      for (const filePath of filenames) {
        try {
          await access(filePath);
        } catch {
          logOutputChannel.info(`File no longer exists: ${filePath}`);
          fireFileDeletedFromGit(filePath);
          if (gitChangeObserver) {
            gitChangeObserver.removeFromTracker(filePath);
          }
        }
      }
    }
  });
  DISPOSABLES.push(filenameInspectorExecutor);
  context.subscriptions.push(filenameInspectorExecutor);

  // Use a file system watcher to rerun diagnostics when .codescene/code-health-rules.json changes.
  const rulesFileWatcher = vscode.workspace.createFileSystemWatcher('**/.codescene/code-health-rules.json');

<<<<<<< HEAD
    const visibleDocs = vscode.workspace.textDocuments.filter((doc) =>
      vscode.window.visibleTextEditors.some((editor) => editor.document.fileName === doc.fileName)
    );

    // Review visible documents - update Diagnostics pane, not the Monitor
    visibleDocs.forEach((document: vscode.TextDocument) => {
      // TODO: knorrest - looks really weird to have true as string here...
      CsDiagnostics.review(document, { skipCache: 'true', skipMonitorUpdate: true, updateDiagnosticsPane: true });
    });

    // TODO trigger a review of files based off GitFileLister.
=======
  rulesFileWatcher.onDidChange(async (uri: vscode.Uri) => {
    try {
      const document = await vscode.workspace.openTextDocument(uri);
      codeHealthFileVersion.set(document.fileName, document.version);
    } catch (e) {
      logOutputChannel.warn(`Failed to update code-health-rules.json version: ${uri.fsPath}`, e);
    }
  });

  rulesFileWatcher.onDidCreate(async (uri: vscode.Uri) => {
    try {
      const document = await vscode.workspace.openTextDocument(uri);
      codeHealthFileVersion.set(document.fileName, document.version);
    } catch (e) {
      logOutputChannel.warn(`Failed to add code-health-rules.json version: ${uri.fsPath}`, e);
    }
  });

  rulesFileWatcher.onDidDelete((uri: vscode.Uri) => {
    codeHealthFileVersion.delete(uri.fsPath);
>>>>>>> 37644360
  });

  DISPOSABLES.push(rulesFileWatcher);
  context.subscriptions.push(rulesFileWatcher);
}

/**
 * Activate functionality that requires signing in to a CodeScene server.
 */
function enableRemoteFeatures(context: vscode.ExtensionContext, csContext: CsContext) {}

function disableRemoteFeatures() {}

async function handleSignOut(authProvider: CsAuthenticationProvider) {
  if (CsExtensionState.session?.id) {
    await authProvider.removeSession(CsExtensionState.session.id);
    void vscode.window.showInformationMessage('Signed out from CodeScene.');
  } else {
    void vscode.window.showInformationMessage('Not signed in to CodeScene.');
  }
}

function registerSignInCommand(context: vscode.ExtensionContext, csContext: CsContext) {
  const signInCmd = vscode.commands.registerCommand('codescene.signIn', async () => {
    const existingSession = await vscode.authentication.getSession(AUTH_TYPE, [], { silent: true });
    vscode.authentication
      .getSession(AUTH_TYPE, [], { createIfNone: true })
      .then(onGetSessionSuccess(context, csContext, !!existingSession), onGetSessionError());
  });
  DISPOSABLES.push(signInCmd);
  context.subscriptions.push(signInCmd);
}

function registerSignOutCommand(context: vscode.ExtensionContext, authProvider: CsAuthenticationProvider) {
  const signOutCmd = vscode.commands.registerCommand('codescene.signOut', () => handleSignOut(authProvider));
  DISPOSABLES.push(signOutCmd);
  context.subscriptions.push(signOutCmd);
}

function createAuthProvider(context: vscode.ExtensionContext, csContext: CsContext) {
  const authProvider = new CsAuthenticationProvider(context);

  // Register manual sign in command
  if (ENABLE_AUTH_COMMANDS) {
    registerSignInCommand(context, csContext);
  }

  // Register manual sign out command
  if (ENABLE_AUTH_COMMANDS) {
    registerSignOutCommand(context, authProvider);
  }

  // If there's already a session we enable the remote features, otherwise silently add an option to
  // sign in in the accounts menu - see AuthenticationGetSessionOptions
  vscode.authentication
    .getSession(AUTH_TYPE, [], { silent: true })
    .then(onGetSessionSuccess(context, csContext), onGetSessionError());

  // Handle login/logout session changes
  authProvider.onDidChangeSessions((e) => {
    if (e.removed && e.removed.length > 0) {
      // Without the following getSession call, the login option in the accounts picker will not reappear!
      // This is probably refreshing the account picker under the hood
      void vscode.authentication.getSession(AUTH_TYPE, [], { silent: true });
      onGetSessionSuccess(context, csContext)(undefined); // removed a session
    }
    if (e.added && e.added.length > 0) {
      // We only have one session in this extension currently, so grabbing the first one is ok.
      onGetSessionSuccess(context, csContext)(e.added[0]);
    }
    refreshCodeHealthDetailsView();
    CodeSceneTabPanel.refreshIfExists();
  });

  const serverUrlChangedDisposable = onDidChangeConfiguration('serverUrl', async (e) => {
    const changed = await CsServerVersion.reloadVersion();
    if (changed.serverChanged) {
      if (CsExtensionState.session?.id) {
        logOutputChannel.info('Server changed while signed in, removing obsolete auth session.');
        void authProvider.removeSession(CsExtensionState.session.id);
      }
    }
  });

  const authTokenChangedDisposable = onDidChangeConfiguration('authToken', () => {
    refreshCodeHealthDetailsView();
    CodeSceneTabPanel.refreshIfExists();
    // TODO: refresh CWF view(s)
  });

  DISPOSABLES.push(authProvider);
  DISPOSABLES.push(serverUrlChangedDisposable);
  DISPOSABLES.push(authTokenChangedDisposable);
  context.subscriptions.push(authProvider, serverUrlChangedDisposable, authTokenChangedDisposable);
}

// This method is called when your extension is deactivated
export function deactivate() {
  deactivateAddon();
  deactivateGitUtils();
  deactivateLog();
  DevtoolsAPI.dispose();

  for (const disposable of DISPOSABLES) {
    try {
      disposable.dispose();
    } catch (e) {
    }
  }
  DISPOSABLES = [];
}

function onGetSessionSuccess(context: vscode.ExtensionContext, csContext: CsContext, showAlreadySignedIn = false) {
  return (session: vscode.AuthenticationSession | undefined) => {
    CsExtensionState.setSession(session);
    if (session) {
      if (showAlreadySignedIn) {
        void vscode.window.showInformationMessage('Already signed in to CodeScene.');
      }
      enableRemoteFeatures(context, csContext);
    } else {
      disableRemoteFeatures();
    }
  };
}

function onGetSessionError() {
  return (error: any) => {
    CsExtensionState.setSession();
    void vscode.window.showErrorMessage(`Error signing in with CodeScene: ${error}`);
  };
}

function isUnderTestsOrCI(): boolean {
  const appName = vscode.env.appName ?? '';
  const argv = process.argv.join(' ');
  return (
    process.env.VSCODE_TEST === 'true' ||
    process.env.CI === 'true' ||
    /- Test/i.test(appName) ||
    argv.includes('--extensionTestsPath') ||
    !!process.env.CODE_TESTS_PATH
  );
}

async function shouldReloadOnUpdate(): Promise<boolean> {
  const cfg = vscode.workspace.getConfiguration('codescene');
  // setting lets you force-disable reload without touching code
  const enabled = cfg.get<boolean>('reloadOnUpdate', true);
  return enabled;
}

export async function reloadWindowForUpdate(context: vscode.ExtensionContext) {
  const current = vscode.extensions.getExtension(extId)?.packageJSON?.version ?? '0.0.0';
  const prev = context.globalState.get<string>(migrationKey);
  logOutputChannel.info('{current} extension version, previous version was {prev}', { current, prev });

  await context.globalState.update(migrationKey, current);

  if (isUnderTestsOrCI()) {
    logOutputChannel.info(`[TEST/CI] Version changed ${prev} -> ${current}, reload skipped.`);
    return;
  }

  if (!(await shouldReloadOnUpdate())) {
    logOutputChannel.info(`[codescene] reloadOnUpdate disabled; skipping reload ${prev} -> ${current}.`);
    return;
  }

  const versionChanged = current !== prev;
  if (!versionChanged) {
    logOutputChannel.info('Version unchanged, no reload needed.');
    return;
  }

  try {
    logOutputChannel.info(`[codescene] Reloading window due to update: ${prev} -> ${current}`);
    void vscode.commands.executeCommand('workbench.action.reloadWindow');
  } catch (e) {
    logOutputChannel.error('Error triggering reload after update:', assertError(e));
  }
}

function guardWindowLifecycleDuringTests() {
  if (!isUnderTestsOrCI()) return;
  const original = vscode.commands.executeCommand;
  // @ts-expect-error test-only monkey patch
  vscode.commands.executeCommand = (command: string, ...args: any[]) => {
    const windowLifecycleCommands = [
      'workbench.action.reloadWindow',
      'workbench.action.quit',
      'workbench.action.closeWindow',
    ];
    if (windowLifecycleCommands.includes(command)) {
      console.log(`[TEST] Ignored command: ${command}`);
      return Promise.resolve(undefined);
    }
    return original(command, ...args);
  };
}<|MERGE_RESOLUTION|>--- conflicted
+++ resolved
@@ -224,19 +224,6 @@
   // Use a file system watcher to rerun diagnostics when .codescene/code-health-rules.json changes.
   const rulesFileWatcher = vscode.workspace.createFileSystemWatcher('**/.codescene/code-health-rules.json');
 
-<<<<<<< HEAD
-    const visibleDocs = vscode.workspace.textDocuments.filter((doc) =>
-      vscode.window.visibleTextEditors.some((editor) => editor.document.fileName === doc.fileName)
-    );
-
-    // Review visible documents - update Diagnostics pane, not the Monitor
-    visibleDocs.forEach((document: vscode.TextDocument) => {
-      // TODO: knorrest - looks really weird to have true as string here...
-      CsDiagnostics.review(document, { skipCache: 'true', skipMonitorUpdate: true, updateDiagnosticsPane: true });
-    });
-
-    // TODO trigger a review of files based off GitFileLister.
-=======
   rulesFileWatcher.onDidChange(async (uri: vscode.Uri) => {
     try {
       const document = await vscode.workspace.openTextDocument(uri);
@@ -257,7 +244,6 @@
 
   rulesFileWatcher.onDidDelete((uri: vscode.Uri) => {
     codeHealthFileVersion.delete(uri.fsPath);
->>>>>>> 37644360
   });
 
   DISPOSABLES.push(rulesFileWatcher);
