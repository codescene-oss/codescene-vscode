--- conflicted
+++ resolved
@@ -232,7 +232,6 @@
     `;
   }
 
-<<<<<<< HEAD
   // CS-5069 Remove ACE from public version
   // private aceStatusRow() {
   //   const aceFeature = CsExtensionState.stateProperties.features.ace;
@@ -242,26 +241,31 @@
   //     tooltip,
   //     outOfCreditsBanner;
 
-  //   switch (aceFeature.state) {
-  //     case 'loading':
-  //       iconClass = 'codicon-loading codicon-modifier-spin';
-  //       text = 'initializing';
-  //       break;
-  //     case 'enabled':
-  //       iconClass = 'codicon-sparkle';
-  //       text = 'activated';
-  //       break;
-  //     case 'disabled':
-  //       iconClass = 'codicon-circle-slash';
-  //       text = 'deactivated';
-  //       tooltip = 'Disabled in configuration';
-  //       break;
-  //     case 'error':
-  //       iconClass = 'codicon-error';
-  //       tooltip = 'Click to retry connecting to CodeScene ACE';
-  //       text = 'error';
-  //       break;
-  //   }
+    // switch (aceFeature.state) {
+    //   case 'loading':
+    //     iconClass = 'codicon-loading codicon-modifier-spin';
+    //     text = 'initializing';
+    //     break;
+    //   case 'enabled':
+    //     iconClass = 'codicon-sparkle';
+    //     text = 'activated';
+    //     break;
+    //   case 'disabled':
+    //     iconClass = 'codicon-circle-slash';
+    //     text = 'deactivated';
+    //     tooltip = 'Disabled in configuration';
+    //     break;
+    //   case 'error':
+    //     iconClass = 'codicon-error';
+    //     tooltip = 'Click to retry connecting to CodeScene ACE';
+    //     text = 'error';
+    //     break;
+    //   case 'offline':
+    //     iconClass = 'codicon-error';
+    //     text = 'offline';
+    //     tooltip = 'Internet connection unavailable';
+    //     break;
+    // }
 
   //   // Custom presentation if we're out of credits
   //   if (aceFeature.error instanceof CreditsInfoError) {
@@ -308,87 +312,6 @@
   //   `;
   //   return content;
   // }
-=======
-  private aceStatusRow() {
-    const aceFeature = CsExtensionState.stateProperties.features.ace;
-
-    let iconClass = 'codicon-sparkle',
-      text = '',
-      tooltip,
-      outOfCreditsBanner;
-
-    switch (aceFeature.state) {
-      case 'loading':
-        iconClass = 'codicon-loading codicon-modifier-spin';
-        text = 'initializing';
-        break;
-      case 'enabled':
-        iconClass = 'codicon-sparkle';
-        text = 'activated';
-        break;
-      case 'disabled':
-        iconClass = 'codicon-circle-slash';
-        text = 'deactivated';
-        tooltip = 'Disabled in configuration';
-        break;
-      case 'error':
-        iconClass = 'codicon-error';
-        tooltip = 'Click to retry connecting to CodeScene ACE';
-        text = 'error';
-        break;
-      case 'offline':
-        iconClass = 'codicon-error';
-        text = 'offline';
-        tooltip = 'Internet connection unavailable';
-        break;
-    }
-
-    // Custom presentation if we're out of credits
-    if (aceFeature.error instanceof CreditsInfoError) {
-      text = 'out of credits';
-      outOfCreditsBanner = this.creditBannerContent(aceFeature.error.creditsInfo);
-    }
-
-    // Always in error if analysis error (fail to init or other error)
-    if (CsExtensionState.stateProperties.features.analysis.state === 'error') {
-      iconClass = 'codicon-error';
-      text = 'error';
-    }
-
-    return /*html*/ `
-        <div class="row">
-            <div class="icon-and-text"><span class="codicon ${iconClass}"></span><span>CodeScene ACE</span></div>
-            <div class="badge badge-${text} ${text === 'error' ? 'clickable' : ''}" 
-              id="ace-badge"
-              title="${tooltip ? tooltip : ''}">${text}
-            </div>
-        </div>
-        ${outOfCreditsBanner ? outOfCreditsBanner : ''}
-    `;
-  }
-
-  private creditBannerContent(creditInfo: CreditsInfo) {
-    if (!creditInfo.reset) return;
-    const resetTime = new Date(creditInfo.reset);
-    const differenceInDays = Math.floor((resetTime.getTime() - Date.now()) / (1000 * 60 * 60 * 24));
-
-    const content = /* html*/ `
-    <div class="out-of-credits-banner">
-      <div class="icon-and-text">
-        <span class="codicon codicon-warning warning"></span>
-        <span class="bold">You're out of ACE credits</span>
-      </div>
-      <p>
-        You'll get new credits in ${differenceInDays} ${pluralize(
-      'day',
-      differenceInDays
-    )}. (${resetTime.toLocaleString()})
-      </p>
-    </div>
-    `;
-    return content;
-  }
->>>>>>> fe2beb29
 
   private moreGroup() {
     return /*html*/ `
