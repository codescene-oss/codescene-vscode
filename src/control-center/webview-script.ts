--- conflicted
+++ resolved
@@ -12,13 +12,9 @@
 
   // Status
   addClickEventForClass('code-health-analysis-badge', 'badge-error', () => sendMessage('showLogOutput'));
-<<<<<<< HEAD
   // CS-5069 Remove ACE from public version
   // addClickEventForClass('ace-badge', 'badge-error', () => sendMessage('retryAce'));
-=======
-  addClickEventForClass('ace-badge', 'badge-error', () => sendMessage('retryAce'));
-  addClickEventForClass('ace-badge', 'badge-offline', () => sendMessage('retryAce'));
->>>>>>> fe2beb29
+  // addClickEventForClass('ace-badge', 'badge-offline', () => sendMessage('retryAce'));
 
   // More
   addClickListenerToElementById('codescene-settings', () => sendMessage('openSettings'));
