import { ExecOptions } from 'child_process';
import { CodeSmell, Review } from '../devtools-api/review-model';
import { Command, ExecResult, LimitingExecutor, SimpleExecutor, Task } from '../executor';
import { assertError, getFileExtension, networkErrors, rangeStr, reportError } from '../utils';
import { AceRequestEvent, CodeHealthRulesResult, DevtoolsError as DevtoolsErrorModel } from './model';
import {
  CreditsInfo,
  CreditsInfoError as CreditsInfoErrorModel,
  FnToRefactor,
  /*PreFlightResponse,
  RefactorResponse, // CS-5069 Remove ACE*/
} from './refactor-models';

import { basename, dirname } from 'path';
import vscode, { ExtensionContext, TextDocument } from 'vscode';
import { CodeSceneAuthenticationSession } from '../auth/auth-provider';
import {/* CsExtensionState,// CS-5069 Remove ACE*/ CsFeature } from '../cs-extension-state';
import { logOutputChannel } from '../log';
// CS-5069 Remove ACE from public version
// import { RefactoringRequest } from '../refactoring/request';
// import { vscodeRange } from '../review/utils';
import { StatsCollector } from '../stats';
import { Delta } from './delta-model';
import { jsonForScores } from './delta-utils';
import { TelemetryEvent, TelemetryResponse } from './telemetry-model';
import { getBaselineCommit } from '../code-health-monitor/addon';

export class DevtoolsAPI {
  private static instance: DevtoolsAPIImpl;

  static init(binaryPath: string, context: ExtensionContext) {
    DevtoolsAPI.instance = new DevtoolsAPIImpl(binaryPath, context);
  }

  /**
   * Executes the command for creating a code health rules template.
   */
  static async codeHealthRulesTemplate() {
    const result = await DevtoolsAPI.instance.runBinary({ args: ['code-health-rules-template'] });
    return result.stdout;
  }

  /**
   * Executes the command for checking code health rule match against file
   */
  static async checkRules(rootPath: string, filePath: string) {
    const { stdout, stderr } = await DevtoolsAPI.instance.runBinary({
      args: ['check-rules', filePath],
      execOptions: { cwd: rootPath },
    });
    return { rulesMsg: stdout, errorMsg: stderr !== '' ? stderr : undefined } as CodeHealthRulesResult;
  }

  private static readonly analysisStateEmitter = new vscode.EventEmitter<AnalysisEvent>();
  /** Emits events when review or delta analysis state changes (running/idle?) */
  public static readonly onDidAnalysisStateChange = DevtoolsAPI.analysisStateEmitter.event;
  private static analysesRunning = 0;

  private static readonly analysisErrorEmitter = new vscode.EventEmitter<Error>();
  public static readonly onDidAnalysisFail = DevtoolsAPI.analysisErrorEmitter.event;

  private static startAnalysisEvent() {
    DevtoolsAPI.analysesRunning++;
    DevtoolsAPI.analysisStateEmitter.fire({ state: 'running' });
  }

  private static endAnalysisEvent() {
    DevtoolsAPI.analysesRunning--;
    if (DevtoolsAPI.analysesRunning === 0) {
      DevtoolsAPI.analysisStateEmitter.fire({ state: 'idle' });
    }
  }

  private static readonly reviewEmitter = new vscode.EventEmitter<ReviewEvent>();
  public static readonly onDidReviewComplete = DevtoolsAPI.reviewEmitter.event;

  static async reviewContent(document: vscode.TextDocument) {
    const fp = fileParts(document);
    const binaryOpts = {
      args: ['review', '--file-name', fp.fileName],
      taskId: taskId('review', document),
      execOptions: { cwd: fp.documentDirectory },
      input: document.getText(),
    };

    DevtoolsAPI.startAnalysisEvent();
    try {
      const reviewResult = await DevtoolsAPI.review(document, binaryOpts);
      if (reviewResult['code-health-rules-error']) {
        // TODO - maybe show a popup notification? Might become spammy when having multiple files open...
        const { description, remedy } = reviewResult['code-health-rules-error'];
        logOutputChannel.warn(`${description}`);
        logOutputChannel.warn(`${remedy}`);
      }
      DevtoolsAPI.reviewEmitter.fire({ document, result: reviewResult });
      return reviewResult;
    } catch (e) {
      if (!(e instanceof AbortError)) {
        DevtoolsAPI.analysisErrorEmitter.fire(assertError(e));
      }
    } finally {
      DevtoolsAPI.endAnalysisEvent();
    }
  }

  static async reviewBaseline(document: vscode.TextDocument) {
    const fp = fileParts(document);

    const commitHash = await getBaselineCommit(document.uri);
    if (!commitHash) return;
    const path = `${commitHash}:./${fp.fileName}`;

    const binaryOpts = {
      args: ['review', path],
      taskId: taskId('review-base', document),
      execOptions: { cwd: fp.documentDirectory },
    };

    DevtoolsAPI.startAnalysisEvent();
    try {
      return await DevtoolsAPI.review(document, binaryOpts);
    } catch (e) {
      if (e instanceof DevtoolsError) {
        // Just return on regular devtoolerrors - this just means that we don't have any baseline to compare to
        return;
      }
      if (!(e instanceof AbortError)) {
        DevtoolsAPI.analysisErrorEmitter.fire(assertError(e));
      }
      throw e;
    } finally {
      DevtoolsAPI.endAnalysisEvent();
    }
  }

  private static async review(document: TextDocument, opts: BinaryOpts) {
    const { stdout, duration } = await DevtoolsAPI.instance.runBinary(opts);
    StatsCollector.instance.recordAnalysis(document.fileName, duration);
    return JSON.parse(stdout) as Review;
  }

  static abortReviews(document: TextDocument) {
    DevtoolsAPI.instance.limitingExecutor.abort(taskId('review', document));
    DevtoolsAPI.instance.limitingExecutor.abort(taskId('review-base', document));
  }

  private static readonly deltaAnalysisEmitter = new vscode.EventEmitter<DeltaAnalysisEvent>();
  public static readonly onDidDeltaAnalysisComplete = DevtoolsAPI.deltaAnalysisEmitter.event;

  /**
   * Runs delta analysis and returns the result. Also fires onDidDeltaAnalysisComplete when analysis is complete.
   *
   * @param document
   * @param oldScore raw base64 encoded score
   * @param newScore raw base64 encoded score
   * @returns Delta if any changes were detected or undefined when no improvements/degradations were found.
   */
  static async delta(document: TextDocument, oldScore?: string | void, newScore?: string | void) {
    const inputJsonString = jsonForScores(oldScore, newScore);
    if (!inputJsonString) return;

    DevtoolsAPI.startAnalysisEvent();
    try {
      const result = await DevtoolsAPI.instance.runBinary({
        args: ['delta'],
        input: inputJsonString,
        taskId: taskId('delta', document),
      });
      let deltaResult;
      if (result.stdout !== '') {
        // stdout === '' means there were no changes detected - return undefined to indicate this
        deltaResult = JSON.parse(result.stdout) as Delta;
        // CS-5069 Remove ACE from public version
        // await addRefactorableFunctionsToDeltaResult(document, deltaResult);
      }
      DevtoolsAPI.deltaAnalysisEmitter.fire({ document, result: deltaResult });
      return deltaResult;
     } catch (e) {
      // CS-5069 Remove ACE from public version
      // if (DevtoolsAPI.shouldHandleOfflineBehavior(e)) {
        // DevtoolsAPI.handleOfflineBehavior();
        return;
      // }

      // if (!(e instanceof AbortError)) {
      //   DevtoolsAPI.analysisErrorEmitter.fire(assertError(e));
      //   reportError({ context: 'Unable to enable refactoring capabilities', e });
      // }
    } finally {
      DevtoolsAPI.endAnalysisEvent();
    }
  }

  // Event emitters for devtools API callbacks
  private static readonly preflightRequestEmitter = new vscode.EventEmitter<CsFeature>();
  public static readonly onDidChangePreflightState = DevtoolsAPI.preflightRequestEmitter.event; // (successful preflight is synonymous with activation)

  /**
   * Do a new preflight request and update the internal json used by subsequent fnsToRefactor calls
   *
   * Fires onDidChangePreflightState
   *
   * @returns preflightResponse
   */
  // CS-5069 Remove ACE from public version
  // static async preflight() {
  //   const args = ['refactor', 'preflight'];
  //   DevtoolsAPI.preflightRequestEmitter.fire({ state: 'loading' });
  //   try {
  //     const response = await DevtoolsAPI.instance.executeAsJson<PreFlightResponse>({ args });
  //     DevtoolsAPI.instance.preflightJson = JSON.stringify(response);
  //     DevtoolsAPI.preflightRequestEmitter.fire({ state: 'enabled' });
  //     return response;
  //   } catch (e) {
  //     if (DevtoolsAPI.shouldHandleOfflineBehavior(e)) {
  //       DevtoolsAPI.handleOfflineBehavior();
  //       return;
  //     }

  //     DevtoolsAPI.preflightRequestEmitter.fire({ state: 'error', error: assertError(e) });
  //     reportError({ context: 'Unable to enable refactoring capabilities', e });
  //   }
  // }

  // static aceEnabled() {
  //   return DevtoolsAPI.instance.preflightJson !== undefined;
  // }

  // static disableAce() {
  //   DevtoolsAPI.instance.preflightJson = undefined;
  //   DevtoolsAPI.preflightRequestEmitter.fire({ state: 'disabled' });
  // }

  // static async fnsToRefactorFromCodeSmell(document: TextDocument, codeSmell: CodeSmell) {
  //   const result = await this.fnsToRefactor(document, ['--code-smells', JSON.stringify([codeSmell])]);
  //   return result?.[0];
  // }

  // static async fnsToRefactorFromCodeSmells(document: TextDocument, codeSmells: CodeSmell[]) {
  //   if (codeSmells.length === 0) return [];
  //   return this.fnsToRefactor(document, ['--code-smells', JSON.stringify(codeSmells)]);
  // }

  // static async fnsToRefactorFromDelta(document: TextDocument, delta: Delta) {
  //   return this.fnsToRefactor(document, ['--delta-result', JSON.stringify(delta)]);
  // }

  /**
   * If no preflight json is available, ACE is considered disabled. No functions will
   * be presented as refactorable by early return here.
   */
  // private static async fnsToRefactor(document: TextDocument, args: string[]) {
  //   if (!DevtoolsAPI.aceEnabled()) return;
  //   const baseArgs = [
  //     'refactor',
  //     'fns-to-refactor',
  //     '--extension',
  //     getFileExtension(document.fileName),
  //     '--preflight',
  //     DevtoolsAPI.instance.preflightJson!, // aceEnabled() implies preflightJson is defined
  //   ];
  //   const ret = await DevtoolsAPI.instance.executeAsJson<FnToRefactor[]>({
  //     args: baseArgs.concat(args),
  //     input: document.getText(),
  //   });
  //   ret.forEach((fn) => (fn.vscodeRange = vscodeRange(fn.range)!));
  //   return ret;
  // }

  // private static readonly refactoringRequestEmitter = new vscode.EventEmitter<AceRequestEvent>();
  // public static readonly onDidRefactoringRequest = DevtoolsAPI.refactoringRequestEmitter.event;
  // private static readonly refactoringErrorEmitter = new vscode.EventEmitter<Error>();
  // public static readonly onDidRefactoringFail = DevtoolsAPI.refactoringErrorEmitter.event;

  /**
   * Posts a refactoring using devtools binary
   *
   * Fires onDidRefactoringRequest and ondidRefactoringFail events
   *
   * @param request refactoring request
   * @returns refactoring response
   */
<<<<<<< HEAD
  // CS-5069 Remove ACE from public version
  // static async postRefactoring(request: RefactoringRequest) {
  //   const { document, fnToRefactor, skipCache, signal } = request;

  //   DevtoolsAPI.refactoringRequestEmitter.fire({ document, request, type: 'start' });
  //   try {
  //     const args = ['refactor', 'post', '--fn-to-refactor', JSON.stringify(fnToRefactor)];
  //     if (skipCache) args.push('--skip-cache');

  //     const session = CsExtensionState.stateProperties.session;
  //     if (session && isCodeSceneSession(session)) {
  //       args.push('--token', session.accessToken);
  //     }

  //     logOutputChannel.debug(
  //       `Refactor requested for ${logIdString(fnToRefactor)}${skipCache === true ? ' (retry)' : ''}`
  //     );
  //     const response = await DevtoolsAPI.instance.executeAsJson<RefactorResponse>({ args, execOptions: { signal } });
  //     logOutputChannel.debug(
  //       `Refactor request done ${logIdString(fnToRefactor, response['trace-id'])}${
  //         skipCache === true ? ' (retry)' : ''
  //       }`
  //     );

  //     DevtoolsAPI.handleBackOnline();

  //     return response;
  //   } catch (e) {
  //     if (DevtoolsAPI.shouldHandleOfflineBehavior(e)) {
  //       DevtoolsAPI.handleOfflineBehavior();
  //       return;
  //     }

  //     reportError({ context: 'Refactoring error', e, consoleOnly: true });
  //     if (!(e instanceof AbortError)) {
  //       DevtoolsAPI.refactoringErrorEmitter.fire(assertError(e));
  //     }
  //     throw e; // Some general error reporting above, but pass along the error for further handling
  //   } finally {
  //     DevtoolsAPI.refactoringRequestEmitter.fire({ document, request, type: 'end' });
  //   }
  // }
=======
  static async postRefactoring(request: RefactoringRequest) {
    const { document, fnToRefactor, skipCache, signal } = request;

    DevtoolsAPI.refactoringRequestEmitter.fire({ document, request, type: 'start' });
    try {
      const args = ['refactor', 'post', '--fn-to-refactor', JSON.stringify(fnToRefactor)];
      if (skipCache) args.push('--skip-cache');

      const session = CsExtensionState.stateProperties.session;
      if (session && isCodeSceneSession(session)) {
        args.push('--token', session.accessToken);
      }

      logOutputChannel.debug(
        `Refactor requested for ${logIdString(fnToRefactor)}${skipCache === true ? ' (retry)' : ''}`
      );
      const response = await DevtoolsAPI.instance.executeAsJson<RefactorResponse>({ args, execOptions: { signal } });
      logOutputChannel.debug(
        `Refactor request done ${logIdString(fnToRefactor, response['trace-id'])}${
          skipCache === true ? ' (retry)' : ''
        }`
      );

      DevtoolsAPI.handleBackOnline();

      return response;
    } catch (e) {
      if (DevtoolsAPI.shouldHandleOfflineBehavior(e)) {
        DevtoolsAPI.handleOfflineBehavior();
      } else {
        reportError({ context: 'Refactoring error', e, consoleOnly: true });
        if (!(e instanceof AbortError)) {
          DevtoolsAPI.refactoringErrorEmitter.fire(assertError(e));
        }
      }

      throw e; // Some general error reporting above, but pass along the error for further handling
    } finally {
      DevtoolsAPI.refactoringRequestEmitter.fire({ document, request, type: 'end' });
    }
  }
>>>>>>> 950ae506

  static postTelemetry(event: TelemetryEvent) {
    const jsonEvent = JSON.stringify(event);
    return DevtoolsAPI.instance.executeAsJson<TelemetryResponse>({ args: ['telemetry', '--event', jsonEvent] });
  }

  static async getDeviceId() {
    return (await DevtoolsAPI.instance.runBinary({ args: ['telemetry', '--device-id'] })).stdout;
  }

  private static shouldHandleOfflineBehavior(e: unknown): boolean {
    const message = (e as Error).message;

    if (message === networkErrors.javaConnectException) {
      return true;
    }

    return false;
  }

  /**
   * Handles the transition of the ACE feature into offline mode.
   *
   * This method should be called when a network-related error is detected.
   * It performs the following actions:
   * - If not already offline, shows an information message to the user that the extension
   *   is running in offline mode and some features may be unavailable.
   * - Logs a warning in the output channel with additional context.
   * - Fires a preflight event to update the ACE state to `offline`.
   */
  // CS-5069 Remove ACE from public version
  // private static handleOfflineBehavior() {
  //   const { state: currentState } = CsExtensionState.stateProperties.features.ace;

  //   // Only show when transitioning to offline mode
  //   if (currentState !== 'offline') {
  //     void vscode.window.showInformationMessage(
  //       'CodeScene extension is running in offline mode. Some features may be unavailable.'
  //     );
  //   }

  //   logOutputChannel.warn(
  //     'CodeScene extension is running in offline mode. The requested action could not be completed. Please check your internet connection to restore full functionality.'
  //   );

  //   DevtoolsAPI.preflightRequestEmitter.fire({ state: 'offline' });
  // }

  /**
   * Restores the ACE feature state when the extension comes back online.
   * This method should be called after a successful request to the CodeScene backend.
   * No action is taken if the ACE feature state is not `offline`.
   */
//   private static handleBackOnline() {
//     const { state: currentState } = CsExtensionState.stateProperties.features.ace;
//     if (currentState === 'offline') {
//       DevtoolsAPI.preflightRequestEmitter.fire({ state: 'enabled' });
//       void vscode.window.showInformationMessage('CodeScene extension is back online.');
//     }
//   }
}

class DevtoolsAPIImpl {
  public simpleExecutor: SimpleExecutor = new SimpleExecutor();
  public limitingExecutor: LimitingExecutor = new LimitingExecutor(this.simpleExecutor);
  public preflightJson?: string;

  constructor(public binaryPath: string, context: ExtensionContext) {
    context.subscriptions.push(
      vscode.commands.registerCommand('codescene.printDevtoolsApiStats', () => {
        this.simpleExecutor.logStats();
        logOutputChannel.show();
      })
    );
  }

  /**
   * Runs the devtools binary
   *
   * @param opts Options for running the devtools binary
   * @returns stdout of the command
   * @throws Error, DevtoolsError or CreditsInfoError depending on exit code
   */
  async runBinary(opts: BinaryOpts) {
    const { args, execOptions, input, taskId } = opts;

    let result: ExecResult;
    if (taskId) {
      const task: Task = {
        command: this.binaryPath,
        args,
        taskId,
        ignoreError: true,
      };
      result = await this.limitingExecutor.execute(task, execOptions, input);
    } else {
      const command: Command = {
        command: this.binaryPath,
        args,
        ignoreError: true,
      };
      result = await this.simpleExecutor.execute(command, execOptions, input);
    }

    if (result.exitCode === 0) {
      return result;
    }

    this.handleNonZeroExitCodes(args, result);
  }

  /**
   * Handles the exit code of the devtools binary
   * Output on debug level, avoiding the default level of info. Error presentation should be done
   * higher in the call stack.
   *
   * @param exitCode exit code from the devtools binary
   * @param stderr stderr from the devtools binary
   * @param args args for logging purposes
   * @throws appropriate Errors
   */
  private handleNonZeroExitCodes(args: string[], { exitCode, stdout, stderr }: ExecResult): never {
    switch (exitCode) {
      case 10: // exit code for DevtoolsErrorModel
        const devtoolsError = JSON.parse(stderr) as DevtoolsErrorModel;
        logOutputChannel.debug(`devtools exit(${exitCode}) '${args.join(' ')}': ${devtoolsError.message}`);
        throw new DevtoolsError(devtoolsError);
      case 11: // exit code for CreditInfoError
        const creditsInfoError = JSON.parse(stderr) as CreditsInfoErrorModel;
        logOutputChannel.debug(`devtools exit(${exitCode}) '${args.join(' ')}': ${creditsInfoError.message}`);
        throw new CreditsInfoError(
          creditsInfoError.message,
          creditsInfoError['credits-info'],
          creditsInfoError['trace-id']
        );
      case 'ABORT_ERR':
        throw new AbortError();

      default:
        const msg = `devtools exit(${exitCode}) '${args.join(' ')}' - stdout: '${stdout}', stderr: '${stderr}'`;
        logOutputChannel.error(msg);
        throw new Error(msg);
    }
  }

  async executeAsJson<T>(opts: BinaryOpts) {
    const output = await this.runBinary(opts);
    return JSON.parse(output.stdout) as T;
  }
}

interface BinaryOpts {
  // args to pass to the binary
  args: string[];

  // ExecOptions (signal, cwd etc...)
  execOptions?: ExecOptions;

  // optional string to send on stdin
  input?: string;

  /* 
  optional taskid for the invocation, ensuring only one task with the same id is running.
  see LimitingExecutor for details
  */
  taskId?: string;
}

type CmdId = 'review' | 'review-base' | 'delta';
function taskId(cmdId: CmdId, document: TextDocument) {
  return `${cmdId} ${document.fileName} v${document.version}`;
}

interface FileParts {
  fileName: string;
  documentDirectory: string;
}
function fileParts(document: vscode.TextDocument): FileParts {
  const fileName = basename(document.fileName);

  // Get the fsPath of the current document because we want to execute the
  // 'cs review' command in the same directory as the current document
  // (i.e. inside the repo to pick up on any .codescene/code-health-config.json file)
  const documentDirectory = dirname(document.fileName);
  return { fileName, documentDirectory };
}

function isCodeSceneSession(x: vscode.AuthenticationSession): x is CodeSceneAuthenticationSession {
  return (<CodeSceneAuthenticationSession>x).url !== undefined;
}

function logIdString(fnToRefactor: FnToRefactor, traceId?: string) {
  return `[traceId ${traceId ? traceId : 'n/a'}] "${fnToRefactor.name}" ${rangeStr(fnToRefactor.vscodeRange)}`;
}

export class CreditsInfoError extends Error {
  constructor(message: string, readonly creditsInfo: CreditsInfo, readonly traceId: string) {
    super(message);
  }
}

export class DevtoolsError extends Error {
  [property: string]: any;
  constructor(devtoolsErrorObj: DevtoolsErrorModel) {
    super(devtoolsErrorObj.message);
    Object.getOwnPropertyNames(devtoolsErrorObj).forEach((propName) => {
      this[propName] = devtoolsErrorObj[propName];
    });
  }
}

export class AbortError extends Error {}

export type AnalysisEvent = {
  state: 'running' | 'idle';
};

export type ReviewEvent = {
  document: vscode.TextDocument;
  result?: Review;
};

export type DeltaAnalysisEvent = {
  document: vscode.TextDocument;
  result?: Delta;
};<|MERGE_RESOLUTION|>--- conflicted
+++ resolved
@@ -280,7 +280,6 @@
    * @param request refactoring request
    * @returns refactoring response
    */
-<<<<<<< HEAD
   // CS-5069 Remove ACE from public version
   // static async postRefactoring(request: RefactoringRequest) {
   //   const { document, fnToRefactor, skipCache, signal } = request;
@@ -311,61 +310,18 @@
   //   } catch (e) {
   //     if (DevtoolsAPI.shouldHandleOfflineBehavior(e)) {
   //       DevtoolsAPI.handleOfflineBehavior();
-  //       return;
+  //     } else {
+  //       reportError({ context: 'Refactoring error', e, consoleOnly: true });
+  //       if (!(e instanceof AbortError)) {
+  //         DevtoolsAPI.refactoringErrorEmitter.fire(assertError(e));
+  //       }
   //     }
 
-  //     reportError({ context: 'Refactoring error', e, consoleOnly: true });
-  //     if (!(e instanceof AbortError)) {
-  //       DevtoolsAPI.refactoringErrorEmitter.fire(assertError(e));
-  //     }
   //     throw e; // Some general error reporting above, but pass along the error for further handling
   //   } finally {
   //     DevtoolsAPI.refactoringRequestEmitter.fire({ document, request, type: 'end' });
   //   }
   // }
-=======
-  static async postRefactoring(request: RefactoringRequest) {
-    const { document, fnToRefactor, skipCache, signal } = request;
-
-    DevtoolsAPI.refactoringRequestEmitter.fire({ document, request, type: 'start' });
-    try {
-      const args = ['refactor', 'post', '--fn-to-refactor', JSON.stringify(fnToRefactor)];
-      if (skipCache) args.push('--skip-cache');
-
-      const session = CsExtensionState.stateProperties.session;
-      if (session && isCodeSceneSession(session)) {
-        args.push('--token', session.accessToken);
-      }
-
-      logOutputChannel.debug(
-        `Refactor requested for ${logIdString(fnToRefactor)}${skipCache === true ? ' (retry)' : ''}`
-      );
-      const response = await DevtoolsAPI.instance.executeAsJson<RefactorResponse>({ args, execOptions: { signal } });
-      logOutputChannel.debug(
-        `Refactor request done ${logIdString(fnToRefactor, response['trace-id'])}${
-          skipCache === true ? ' (retry)' : ''
-        }`
-      );
-
-      DevtoolsAPI.handleBackOnline();
-
-      return response;
-    } catch (e) {
-      if (DevtoolsAPI.shouldHandleOfflineBehavior(e)) {
-        DevtoolsAPI.handleOfflineBehavior();
-      } else {
-        reportError({ context: 'Refactoring error', e, consoleOnly: true });
-        if (!(e instanceof AbortError)) {
-          DevtoolsAPI.refactoringErrorEmitter.fire(assertError(e));
-        }
-      }
-
-      throw e; // Some general error reporting above, but pass along the error for further handling
-    } finally {
-      DevtoolsAPI.refactoringRequestEmitter.fire({ document, request, type: 'end' });
-    }
-  }
->>>>>>> 950ae506
 
   static postTelemetry(event: TelemetryEvent) {
     const jsonEvent = JSON.stringify(event);
@@ -376,15 +332,15 @@
     return (await DevtoolsAPI.instance.runBinary({ args: ['telemetry', '--device-id'] })).stdout;
   }
 
-  private static shouldHandleOfflineBehavior(e: unknown): boolean {
-    const message = (e as Error).message;
-
-    if (message === networkErrors.javaConnectException) {
-      return true;
-    }
-
-    return false;
-  }
+  // private static shouldHandleOfflineBehavior(e: unknown): boolean {
+  //   const message = (e as Error).message;
+
+  //   if (message === networkErrors.javaConnectException) {
+  //     return true;
+  //   }
+
+  //   return false;
+  // }
 
   /**
    * Handles the transition of the ACE feature into offline mode.
