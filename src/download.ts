--- conflicted
+++ resolved
@@ -27,11 +27,14 @@
  * Verify that the binary matches the expected required version.
  */
 async function verifyBinaryVersion(binaryPath: string, cwd: string): Promise<boolean> {
-  const result = await new SimpleExecutor().execute({
-    command: binaryPath,
-    args: ['version', '--sha'],
-    ignoreError: true,
-  }, { cwd });
+  const result = await new SimpleExecutor().execute(
+    {
+      command: binaryPath,
+      args: ['version', '--sha'],
+      ignoreError: true,
+    },
+    { cwd }
+  );
   if (result.exitCode !== 0) {
     logOutputChannel.debug(`Failed verifying CodeScene devtools binary: exit(${result.exitCode}) ${result.stderr}`);
     return false;
@@ -52,10 +55,6 @@
   logOutputChannel.info('Checking for bundled CodeScene devtools binary...');
 
   const binaryPath = getBundledBinaryPath(extensionPath);
-<<<<<<< HEAD
-  if (await verifyBinaryVersion({ binaryPath, cwd: extensionPath })) return binaryPath;
-=======
->>>>>>> a20e6ce4
 
   // Check if binary exists
   if (!fs.existsSync(binaryPath)) {
