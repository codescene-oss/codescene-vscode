--- conflicted
+++ resolved
@@ -26,14 +26,6 @@
 /**
  * Verify that the binary matches the expected required version.
  */
-<<<<<<< HEAD
-async function verifyBinaryVersion(binaryPath: string): Promise<boolean> {
-  const result = await new SimpleExecutor().execute({
-    command: binaryPath,
-    args: ['version', '--sha'],
-    ignoreError: true,
-  });
-=======
 async function verifyBinaryVersion({
   binaryPath,
   cwd,
@@ -51,7 +43,6 @@
     },
     { cwd }
   );
->>>>>>> a928d0c2
   if (result.exitCode !== 0) {
     logOutputChannel.debug(`Failed verifying CodeScene devtools binary: exit(${result.exitCode}) ${result.stderr}`);
     return false;
@@ -71,11 +62,8 @@
 export async function ensureCompatibleBinary(extensionPath: string): Promise<string> {
   logOutputChannel.info('Checking for bundled CodeScene devtools binary...');
 
-<<<<<<< HEAD
   const binaryPath = getBundledBinaryPath(extensionPath);
-=======
   if (await verifyBinaryVersion({ binaryPath, cwd: extensionPath })) return binaryPath;
->>>>>>> a928d0c2
 
   // Check if binary exists
   if (!fs.existsSync(binaryPath)) {
@@ -84,20 +72,11 @@
     );
   }
 
-<<<<<<< HEAD
-  // Verify version
-  const isValid = await verifyBinaryVersion(binaryPath);
-  if (!isValid) {
-    throw new Error(
-      `The devtools binary version does not match the required version ${requiredDevtoolsVersion}. Please rebuild the extension.`
-    );
-=======
   if (fs.existsSync(binaryPath)) {
     await verifyBinaryVersion({ binaryPath, cwd: extensionPath, throwOnError: true });
     return binaryPath;
   } else {
     throw new Error(`The devtools binary "${binaryPath}" does not exist!`);
->>>>>>> a928d0c2
   }
 
   logOutputChannel.info('CodeScene devtools binary is ready.');
