--- conflicted
+++ resolved
@@ -80,16 +80,12 @@
   }
 
   private setupGlobalStateSync() {
-<<<<<<< HEAD
-    this.context.globalState.setKeysForSync([acceptedTermsAndPoliciesKey, /*acknowledgedAceUsageKey, // CS-5069 Remove ACE */ baselineKey]);
-=======
     this.context.globalState.setKeysForSync([
       acceptedTermsAndPoliciesKey,
-      acknowledgedAceUsageKey,
+      /*acknowledgedAceUsageKey, // CS-5069 Remove ACE */
       baselineKey,
       telemetryNoticeShownKey,
     ]);
->>>>>>> fe2beb29
   }
 
   private static _instance: CsExtensionState;
